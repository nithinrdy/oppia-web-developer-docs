## Table of Contents

* [Introduction](#introduction)
* [Directory structure](#directory-structure)
* [The `directives` folder](#the-directives-folder)
  * [Components](#components)
  * [Services](#services)
* [Add a new Interaction](#add-a-new-interaction)
  * [Testing](#testing)

## Introduction

Interactions provide a way for learners to submit answers to Oppia. They are implemented using custom HTML tags built with Angular Components. Here's an example of such a tag:

```html
<oppia-interactive-text-input></oppia-interactive-text-input>
```

## Directory structure

In the Oppia codebase, interactions live in the `extensions/interactions` directory. Each interaction's foler has the following structure:

* A Python configuration file
* An empty `__init__.py` file
* A `directives` folder that contains Angular components that make up
  the interaction. Each component is defined by a triplet of files: a
  `*.html` file, a `*.ts` file, and a `*.spec.ts` file. This folder may
  also contain `*.service.ts` files that define services, for example a
  validation service.
* A `*.ts` file that imports all the components from the `directives`
  folder.
* A `*.module.ts` file that defines the interaction as a module.

## The directives folder

### Components

Each interaction needs the following components in its `directives` folder:

* Interaction component: A form the learner will submit when responding to the interaction. For the Multiple Choice Input interaction, this form shows answer options for the user to select.
* Response component: Displays the learner's response to the interaction. For the Multiple Choice Input interaction, this would be the user's selected answer.
* Short response component: Displays a shortened form of the learner's response. For some interactions, this shortened form is the same as the response component.

### Services

Inside the `directives` folder, each interaction will also have the following services:

* Rules service: [[Rules|Creating-Rules]] that allow a user's response to be evaluated for correctness. For example, the `MultipleChoiceInputRulesService` provides an `Equals` method that checks whether an answer matches a creator-configured correct answer.
* Validation service: A service that checks a configured interaction for correctness. For example, the validator for the Multiple Choice Input interaction checks that none of the answer choices are empty.

## Add a new interaction

To add a new interaction to Oppia, here is what you need to do:

1. Pick a descriptive id for your interaction, like `MusicPhraseInput`. For these instructions, we'll assume that the id of your interaction is `MyInput`.

2. In the `extensions/interactions` directory, create a new directory called `MyInput`. We will be creating our files in this directory.

3. Create a file `MyInput/MyInput.py`. In that file, define a `MyInput` class that inherits from `extensions.interactions.base.BaseInteraction`. This class will define no new methods, but it will override class variables from `BaseInteraction`. See the comments in [`extensions/interactions/base.py`](https://github.com/oppia/oppia/blob/develop/extensions/interactions/base.py) for details on which variables to override and what they mean. Here are some of the variables to override:

   * The `display_mode` field can take one of two values:

     * `DISPLAY_MODE_INLINE` corresponds to interactions, like text and multiple choice, that are part of the learner/tutor conversation.
     * `DISPLAY_MODE_SUPPLEMENTAL` corresponds to interactions that correspond to the tutor bringing a new artifact (like a map, or a programming console) into the conversation.

   * The `_customization_arg_specs` field should be an array specifying the options that the exploration creator can set. For each option, a dict with the following keys should be provided:
     * `name`: the name of the customization option. This name should also be used by the component.
     * `description`: the description shown to an exploration creator in the interaction editor.
     * `schema`: a [[schema|Schema-Based-Forms]] that defines the customization option's type, as well as appropriate validators and UI configuration options.
     * `default_value`: a default initial/fallback value for the customization option.

   * `answer_type` is the type of object that the learner's answer should be represented as. This should be the name of one of the classes in `extensions/objects/models/objects`. When the learner submits an answer, the answer will be passed to the server and then through the object's `normalize` function. You may need to [[write new objects|Creating-Objects]] to support your interaction. This object also determines which [[rules|Creating-Rules]] are available to classify answers submitted using this interaction. For example, if you specify a type of `Boolean`, then an `IsInclusivelyBetween` rule makes no sense.

   * `_dependency_ids` argument should contain a list of strings, each of which is the name of a [[dependency|Creating-Dependencies]]. These allow you to specify code that you want to be available to your interaction as it runs or is edited. If the interaction you are implementing has a significant JavaScript component, we suggest packaging as much of the core functionality as possible into third-party JavaScript libraries that are also usable outside of Oppia, and writing a small directive that makes use of the imported JavaScript library. For an example of how to do this, see the [PencilCode interaction](https://github.com/oppia/oppia/tree/master/extensions/interactions/PencilCodeEditor/).

4. Create an empty `MyInput/__init__.py` file.

5. Create a `MyInput/static` folder with any static content you need. For example, this folder should include an icon that represents your interaction.

6. Create a `MyInput/directives` folder with all of the components and services your interaction needs. These should be named as follows:

<<<<<<< HEAD
  1. `MyInteraction.py` provides various attributes for your interaction. These are documented in `extensions/interactions/base.py`.
    * The `display_mode` field can take one of two values:
      * `DISPLAY_MODE_INLINE` corresponds to interactions, like text and multiple choice, that are part of the learner/tutor conversation.
      * `DISPLAY_MODE_SUPPLEMENTAL` corresponds to interactions that correspond to the tutor bringing a new artifact (like a map, or a programming console) into the conversation.
    * The `_customization_arg_specs` field should be an array specifying the options that the exploration creator can set. For each option, a dict with the following keys should be provided:
      * `name`: the identifier that `MyInteraction.js` uses to refer to the customization option.
      * `description`: the description shown to an exploration creator in the interaction editor.
      * `schema`: a [[schema|Schemas]] that defines the customization option's type, as well as appropriate validators and UI configuration options.
      * `default_value`: a default initial/fallback value for the customization option.
    * `answer_type` is the type of object that the learner's answer should be represented as. This should be the name of one of the classes in `extensions/objects/models/objects`. When the learner submits an answer, the answer will be passed to the server and then through the object's `normalize` function. You may need to [[write new objects|Creating-Objects]] to support your interaction. This object also determines which [[rules|Creating-Rules]] are available to classify answers submitted using this interaction.
    * `_dependency_ids` argument should contain a list of strings, each of which is the name of a [[dependency|Creating-Dependencies]]. These allow you to specify code that you want to be available to your interaction as it runs or is edited. If the interaction you are implementing has a significant JavaScript component, we suggest packaging as much of the core functionality as possible into third-party JavaScript libraries that are also usable outside of Oppia, and writing a small directive that makes use of the imported JavaScript library. For an example of how to do this, see the [World Map interaction](https://github.com/oppia/oppia/tree/master/extensions/interactions/InteractiveMap/InteractiveMap.js).
  1. `MyInteraction.js` contains two directives that define the behaviour of your interaction. One of these is the view that is presented to the learner to interact with, and the other (the 'response') is the view that is shown to the learner after the interaction has taken place. Please take a look at the `*.js` files for other interactions, and/or the [AngularJS directive documentation](http://docs.angularjs.org/guide/directive), for information on how to construct a directive. In particular you will need to change the following:
    * The first argument of oppia.directive should become `oppiaInteractiveMyInteraction` or `oppiaResponseMyInteraction`, respectively.
    * The value of the `templateUrl` key should become `interaction/MyInteraction` and `response/MyInteraction`, respectively.
    * The body of `function($scope, $attrs)` should contain the JavaScript the interaction will use to run. If you have defined parameters in the python file, say with name `myParameter`, then you can reference them by `$attrs.myParameterWithValue`. (The 'WithValue' part is a legacy holdover.) Note that the parameters in $attrs are JSON-stringified, so you will need to use `oppiaHtmlEscaper.escapedJsonToObj()` to convert them back. (Do not use `JSON.parse()`, since it does not handle the necessary escaping.)
    * To post an answer to the server, call
=======
   * Interaction component:
>>>>>>> 25f97e8a

     * `my-input-interaction.component.html`
     * `oppia-interactive-my-input.component.ts`: Defines a `InteractiveMyInputComponent` class.

     * `oppia-interactive-my-input.component.spec.ts`

   * Response component:

     * `my-input-response.component.html`
     * `oppia-response-my-input.component.ts`: Defines a `ResponseMyInputComponent` class.
     * `oppia-response-my-input.component.spec.ts`

   * Short response component:

     * `my-input-short-response.component.html`
     * `oppia-short-response-my-input.component.ts`: Defines a `ShortResponseMyInputComponent` class.
     * `oppia-short-response-my-input.component.spec.ts`

   * Rules service:

     * `my-input-rules.service.ts`
     * `my-input-rules.service.spec.ts`

   * Validation service:

     * `my-input-validation.service.ts`
     * `my-input-validation.service.spec.ts`

   Each component should implement `OnInit`. Parameters from the Python file are accessible as `parameterWithValue` where the Python variable is `parameter`. The `WithValue` is a legacy hold-over. Note that the parameters in $attrs are JSON-stringified, so you will need to use `oppiaHtmlEscaper.escapedJsonToObj()` to convert them back. (Do not use `JSON.parse()`, since it does not handle the necessary escaping.)

   You might be wondering what the difference is between the response component and the short response component. If you submit an incorrect answer to an interaction, you can click on "Previous responses" to see your incorrect answers. These are shown using the short response component. Then if you click on a previous answer, a pop-up appears with the response component. Here's an example from the graph input interaction:

   ![An interaction's short response and response components](images/interactionResponseAndShortResponse.png)

   The graph is the response component, while the text "4 edges and 4 vertices" is the short response component.

7. Create a `MyInput/MyInput.ts` file that uses `require()` or `import` statements to import all the `*.ts` files in `MyInput/directives`. If you have CSS files in your `static/` folder, import those here too.

8. Create a `MyInput/my-interaction-interactions.module.ts` file that imports the interaction, response, and short response components from `MyInput/directives`. It should also import any dependencies and export a module like this:

   ```ts
   @NgModule({
     imports: [
       ... dependencies ...
     ],
     declarations: [
       ... interaction, response, and short response components ...
     ],
     entryComponents: [
       ... interaction, response, and short response components ...
     ],
     exports: [
       ... interaction, response, and short response components ...
     ],
   })

   export class MyInputInteractionModule { }
   ```

9. Activate your interaction in Oppia by editing the `ALLOWED_INTERACTION_CATEGORIES` variable in `assets/constants.ts` (you'll need to specify its name). Interactions are classified under different categories; add yours to a suitable category. Your interaction should then be available in the interaction repository, and can be used in explorations.

### Testing

We have an [[end-to-end testing framework|End-to-End-Tests]] using Protractor.js that you you are encouraged to use for your interaction. The tests mimic a user by interacting with the web-page, for example by clicking and typing, and then checking that the interaction behaves in the expected way.

To do so will require the following:

1. Create a `protractor.js` file in your interaction's directory and implement the following:

   * `customizeInteraction`: a function that when sent relevant arguments will choose parameters for your interaction.
   * `expectInteractionDetailsToMatch`: a function that in the player verifies the interaction is displayed correctly, including those customizations specified in the editor.
   * `submitAnswer`: a function that simulates the user submitting an answer to an interaction, for example for a numeric interaction submitting a number.
   * `answerObjectType`: The type of the returned object of the interaction; this should match the `obj_type` of the submission handler specified in the interaction's python file.
   * `testSuite`: An array of dictionaries, each of which describes a scenario in which the interaction is used and specifies how it should behave. Each entry specifies customizations for the interaction and selects and parameterizes one of the rules associated with it. The test will then move to the player, check that the interaction is displayed correctly, submit a series of correct and wrong answers, and verify that these are handled correctly.

2. Add your `protractor.js` file to the dictionary of interactions in `extensions/interactions/protractor.js`.

3. Any new [[objects|Creating-Objects]] you create must have handlers for them added to `extensions/objects/protractor.js`. You can then use these handlers when writing your `customizeInteraction` and `submitAnswer` functions. Objects that are used as rule parameters must implement a `setValue()` function that fully specifies them, and this will be used automatically when a rule is being selected. Don't forget to add the new objects both to the list of object editors and to the exports.

4. Any new [[rules|Creating-Rules]] must be included in `extensions/rules/protractor.js` within the entry for the type of returned object the rule applies to. You just need to specify the `description` from the rule's python file.

When running the tests you may want to change `describe` to `ddescribe` in the "Interactions" test class of `core/tests/protractor/editorAndPlayer.js` which will cause just the interaction-specific tests to be run. Be sure to change it back before committing!<|MERGE_RESOLUTION|>--- conflicted
+++ resolved
@@ -79,26 +79,7 @@
 
 6. Create a `MyInput/directives` folder with all of the components and services your interaction needs. These should be named as follows:
 
-<<<<<<< HEAD
-  1. `MyInteraction.py` provides various attributes for your interaction. These are documented in `extensions/interactions/base.py`.
-    * The `display_mode` field can take one of two values:
-      * `DISPLAY_MODE_INLINE` corresponds to interactions, like text and multiple choice, that are part of the learner/tutor conversation.
-      * `DISPLAY_MODE_SUPPLEMENTAL` corresponds to interactions that correspond to the tutor bringing a new artifact (like a map, or a programming console) into the conversation.
-    * The `_customization_arg_specs` field should be an array specifying the options that the exploration creator can set. For each option, a dict with the following keys should be provided:
-      * `name`: the identifier that `MyInteraction.js` uses to refer to the customization option.
-      * `description`: the description shown to an exploration creator in the interaction editor.
-      * `schema`: a [[schema|Schemas]] that defines the customization option's type, as well as appropriate validators and UI configuration options.
-      * `default_value`: a default initial/fallback value for the customization option.
-    * `answer_type` is the type of object that the learner's answer should be represented as. This should be the name of one of the classes in `extensions/objects/models/objects`. When the learner submits an answer, the answer will be passed to the server and then through the object's `normalize` function. You may need to [[write new objects|Creating-Objects]] to support your interaction. This object also determines which [[rules|Creating-Rules]] are available to classify answers submitted using this interaction.
-    * `_dependency_ids` argument should contain a list of strings, each of which is the name of a [[dependency|Creating-Dependencies]]. These allow you to specify code that you want to be available to your interaction as it runs or is edited. If the interaction you are implementing has a significant JavaScript component, we suggest packaging as much of the core functionality as possible into third-party JavaScript libraries that are also usable outside of Oppia, and writing a small directive that makes use of the imported JavaScript library. For an example of how to do this, see the [World Map interaction](https://github.com/oppia/oppia/tree/master/extensions/interactions/InteractiveMap/InteractiveMap.js).
-  1. `MyInteraction.js` contains two directives that define the behaviour of your interaction. One of these is the view that is presented to the learner to interact with, and the other (the 'response') is the view that is shown to the learner after the interaction has taken place. Please take a look at the `*.js` files for other interactions, and/or the [AngularJS directive documentation](http://docs.angularjs.org/guide/directive), for information on how to construct a directive. In particular you will need to change the following:
-    * The first argument of oppia.directive should become `oppiaInteractiveMyInteraction` or `oppiaResponseMyInteraction`, respectively.
-    * The value of the `templateUrl` key should become `interaction/MyInteraction` and `response/MyInteraction`, respectively.
-    * The body of `function($scope, $attrs)` should contain the JavaScript the interaction will use to run. If you have defined parameters in the python file, say with name `myParameter`, then you can reference them by `$attrs.myParameterWithValue`. (The 'WithValue' part is a legacy holdover.) Note that the parameters in $attrs are JSON-stringified, so you will need to use `oppiaHtmlEscaper.escapedJsonToObj()` to convert them back. (Do not use `JSON.parse()`, since it does not handle the necessary escaping.)
-    * To post an answer to the server, call
-=======
    * Interaction component:
->>>>>>> 25f97e8a
 
      * `my-input-interaction.component.html`
      * `oppia-interactive-my-input.component.ts`: Defines a `InteractiveMyInputComponent` class.
